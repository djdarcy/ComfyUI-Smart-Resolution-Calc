# ComfyUI Smart Resolution Calculator

[![Python 3.10+](https://img.shields.io/badge/python-3.10+-blue.svg)](https://www.python.org/downloads/)
[![ComfyUI Registry](https://img.shields.io/badge/ComfyUI-Registry-green.svg)](https://registry.comfy.org/publishers/djdarcy/nodes/comfyui-smart-resolution-calc)
[![GitHub release](https://img.shields.io/github/v/release/djdarcy/ComfyUI-Smart-Resolution-Calc?include_prereleases&label=version)](https://github.com/djdarcy/ComfyUI-Smart-Resolution-Calc/releases)
[![License: MIT](https://img.shields.io/badge/License-MIT-yellow.svg)](https://opensource.org/licenses/MIT)

Flexible resolution and latent generation for [ComfyUI](https://github.com/comfyanonymous/ComfyUI) with compact custom widgets. Specify any combination of dimensions and aspect ratio - the node calculates missing values automatically.

## Overview

Smart Resolution Calculator brings intuitive dimension control to ComfyUI workflows. Instead of manually calculating widths from heights or dimensions from megapixels, simply enable the values you know and let the node compute the rest. Compact rgthree-style widgets keep your workflow clean while providing powerful calculation modes.

![Smart Resolution Calculator in action](docs/images/Smart-Res-Calculator-node_outputs_and-ClownSharKSampler.jpg)

*Example workflow showing the Smart Resolution Calculator with WIDTH enabled, calculating height automatically from aspect ratio, and outputting to ClownsharKSampler.*

## Features

- **Image dimension extraction** - Connect images to auto-extract aspect ratio or exact dimensions ([detailed guide](docs/image-input.md))
- **Interactive tooltips** - Hover over widget labels for quick help, extended explanations, and links to documentation
- **One-click resolution setup** - Toggle dimensions you want, node calculates the rest
- **5 calculation modes** - Width+Height, Width+AR, Height+AR, Megapixels+AR, or defaults
<<<<<<< HEAD
- **Scale multiplier (v0.1.2+)** - Scale dimensions up/down (0-10x) with custom widget and real-time preview
- **Compact custom widgets** - rgthree-style height controls with inline toggles
=======
- **Compact custom widgets** - rgthree-style controls with inline toggles
>>>>>>> e706fe0f
- **Values preserved when toggled off** - Change your mind without losing settings
- **Direct latent output** - No separate Empty Latent Image node needed
- **23 preset aspect ratios** - From 1:1 to 32:9, plus custom ratio support
- **Visual preview** - See exact dimensions and aspect ratio before generation
<<<<<<< HEAD
- **Divisibility control** - Ensures compatibility with SD/Flux models (8/16/32/64, or "Exact")
- **Debug logging** - Python + JavaScript debug modes for troubleshooting
=======
- **Divisibility control** - Ensures compatibility with SD/Flux models (8/16/32/64)
- **Scale multiplier** - Asymmetric slider with 1.0x visual center for precise scaling
>>>>>>> e706fe0f
- **Workflow persistence** - Widget states save/load with workflows

## Prerequisites

- ComfyUI installation
- Python 3.10+ (or ComfyUI's embedded Python)
- No additional dependencies (uses ComfyUI's PyTorch, PIL, numpy)

## Installation

### ComfyUI Registry (Recommended)

The easiest way to install is through the ComfyUI Registry:

1. Open **ComfyUI Manager** in your ComfyUI interface
2. Search for **"Smart Resolution Calculator"** or **"djdarcy"**
3. Click **Install** and restart ComfyUI

The node will appear under: **Smart Resolution → Smart Resolution Calculator**

Alternatively, use the command line:
```bash
comfy node install comfyui-smart-resolution-calc
```

### Git Clone

```bash
cd ComfyUI/custom_nodes
git clone https://github.com/djdarcy/ComfyUI-Smart-Resolution-Calc.git
```

Then restart ComfyUI or use **Manager → Refresh Node Definitions**.

### Manual Installation

1. Download the [latest release](https://github.com/djdarcy/ComfyUI-Smart-Resolution-Calc/releases) and extract to `ComfyUI/custom_nodes/ComfyUI-Smart-Resolution-Calc/`
2. Restart ComfyUI
3. Find the node in: **Smart Resolution → Smart Resolution Calculator**

## Usage

### Basic Workflow

1. Add **Smart Resolution Calculator** to your workflow
2. Select an aspect ratio (default: 3:4 Golden Ratio)
3. **Enable the dimensions you know** by clicking toggle switches
4. The node automatically calculates missing values
5. Check the **info** output to verify the calculation mode
6. Connect **latent** output to your KSampler

### Calculation Modes

#### Mode 1: Height + Aspect Ratio (Typical Designer Workflow)
Perfect when you know the exact height you want:

- **Enable**: HEIGHT toggle
- **Set**: height to 1920
- **Select**: aspect ratio 4:3
- **Result**: Width automatically calculated as 1536
- **Info**: `Mode: Height + Aspect Ratio | Calculated Width: 1536 | MP: 2.95 | Div: 16`

#### Mode 2: Width + Aspect Ratio
When you know the width but not the height:

- **Enable**: WIDTH toggle
- **Set**: width to 1920
- **Select**: aspect ratio 16:9
- **Result**: Height automatically calculated as 1080
- **Info**: `Mode: Width + Aspect Ratio | Calculated Height: 1080 | MP: 2.07 | Div: 16`

#### Mode 3: Megapixels + Aspect Ratio
Original Flux Resolution Calc behavior:

- **Enable**: MEGAPIXEL toggle
- **Set**: megapixels to 1.0
- **Select**: aspect ratio 16:9
- **Result**: Both width and height calculated
- **Info**: `Mode: Megapixels + Aspect Ratio | Calculated W: 1216 × H: 688 | Div: 16`

#### Mode 4: Both Dimensions
Override aspect ratio with exact dimensions:

- **Enable**: Both WIDTH and HEIGHT toggles
- **Set**: width 1920, height 1080
- **Result**: Megapixels calculated, actual ratio may differ
- **Info**: `Mode: Width + Height | Calculated MP: 2.07 | Div: 16`

#### Mode 5: Default
No toggles active uses 1.0 MP with selected aspect ratio:

- **Result**: Default dimensions for selected ratio
- **Info**: `Mode: Default (1.0 MP) | W: 1216 × H: 688 | Div: 16`

### Image Input

Connect an IMAGE output to automatically extract dimensions or aspect ratio. See the [Image Input Guide](docs/image-input.md) for detailed documentation.

**Quick Start**:
- Connect image → Extraction modes automatically available
- **AR Only** (default): Extracts aspect ratio, uses with megapixel setting
- **Exact Dims**: Uses exact image dimensions with scale applied
- **Copy Button**: Extract once, then manually adjust

### Aspect Ratio Presets

**Portrait** (11 ratios): 2:3, 3:4 (default), 3:5, 4:5, 5:7, 5:8, 7:9, 9:16, 9:19, 9:21, 9:32
**Square** (1 ratio): 1:1
**Landscape** (11 ratios): 3:2, 4:3, 5:3, 5:4, 7:5, 8:5, 9:7, 16:9, 19:9, 21:9, 32:9

**Custom Ratios**: Enable "custom_ratio" and enter any ratio (e.g., "5:3")

### Widget Controls

Each dimension has a compact widget with toggle (LEFT) and value (RIGHT):

**Toggle Switch**:
- Green = ON (dimension used for calculation)
- Gray = OFF (dimension ignored)
- **Important**: Toggling OFF preserves the value

**Number Controls**:
- **[-]** button: Decrement (MP: -0.1, W/H: -8px)
- **Value**: Click to type exact number
- **[+]** button: Increment (MP: +0.1, W/H: +8px)

### Scale Multiplier (v0.1.2+)

Apply uniform scaling to calculated dimensions:

**Scale Widget**:
- **Slider**: Drag handle to adjust scale (1.0x visually centered)
- **Value Display**: Click to type exact scale value
- **Range**: 0-10x (can type higher values)
- **Steps**: 0.05x below 1.0, 0.1x at/above 1.0
- **Default**: 1.0x (no scaling)

**Real-time Tooltip**:
- Hover over scale widget to see dimension preview
- Shows base dimensions (before scale)
- Shows scaled dimensions (after scale)
- Shows final dimensions (after divisibility rounding)
- Updates as you drag the slider

**Use Cases**:
- Quickly test multiple resolutions without changing base dimensions
- Downscale for faster iterations (0.5x = half resolution)
- Upscale for final renders (2.0x = double resolution)
- Fine-tune dimensions while maintaining aspect ratio

**Example**: Height 1280 + AR 16:9 + Scale 0.5x
- Base: 2275 × 1280 (from AR calculation)
- Scaled: 1137 × 640 (multiplied by 0.5)
- Final: 1136 × 640 (rounded to divisibility)

### Divisibility Override (v0.1.2+)

Choose how dimensions are rounded:

- **8/16/32/64**: Round to nearest multiple (ensures model compatibility)
- **Exact**: No rounding (use calculated dimensions as-is)

Use "Exact" when you need precise dimensions that don't require model compatibility rounding.

### Outputs

- `megapixels` (FLOAT) - Calculated or user-specified MP value
- `width` (INT) - Final width after divisibility rounding
- `height` (INT) - Final height after divisibility rounding
- `resolution` (STRING) - Formatted string (e.g., "1920 x 1080")
- `preview` (IMAGE) - Visual preview with dimensions and aspect ratio
- `latent` (LATENT) - Ready-to-use latent tensor for sampling
- `info` (STRING) - Calculation mode and computed values

## How It Works

1. User enables dimension toggles (megapixels, width, or height)
2. Node checks which dimensions are active (priority order)
3. Calculates missing values using aspect ratio
4. Rounds to divisibility requirement (8/16/32/64)
5. Generates latent tensor `[batch_size, 4, height//8, width//8]`
6. Outputs dimensions, preview image, and latent

**Priority Order** (first match wins):
1. Width + Height → calculate megapixels
2. Width + Aspect Ratio → calculate height
3. Height + Aspect Ratio → calculate width
4. Megapixels + Aspect Ratio → calculate both
5. None active → default to 1.0 MP + aspect ratio

## Troubleshooting

### Common Issues

**Widget toggles don't affect calculation**
- Enable debug mode to verify data flow
- Ensure ComfyUI restarted after installation
- Check browser console for JavaScript errors

**Workflow doesn't save widget states**
- Verify browser console shows `configure called` logs
- Re-save workflow after toggling widgets
- Clear browser cache if issues persist

**Latent tensor errors**
- Update ComfyUI to latest version
- Check ComfyUI console for error details
- Verify PyTorch installation

### Debug Mode

Enable detailed logging for troubleshooting:

**Python Logging** (ComfyUI console):
```bash
# Windows
set COMFY_DEBUG_SMART_RES_CALC=true

# Linux/Mac
export COMFY_DEBUG_SMART_RES_CALC=true
```

**JavaScript Logging** (Browser console F12):
```javascript
// Standard debug logging
localStorage.setItem('DEBUG_SMART_RES_CALC', 'true');

// Verbose logging (includes coordinates, hit areas, detailed state)
localStorage.setItem('VERBOSE_SMART_RES_CALC', 'true');
```

Debug logs show widget data flow, calculation steps, and final results. Verbose mode adds detailed coordinate logging for tooltip positioning and widget layout debugging.

**Disable**:
```bash
set COMFY_DEBUG_SMART_RES_CALC=false
localStorage.removeItem('DEBUG_SMART_RES_CALC');
localStorage.removeItem('VERBOSE_SMART_RES_CALC');
```

## Documentation

- **[CHANGELOG.md](CHANGELOG.md)** - Version history and release notes
- **[Image Input Guide](docs/image-input.md)** - Detailed documentation for image dimension extraction feature
- **[CONTRIBUTING.md](CONTRIBUTING.md)** - Development setup and contribution guidelines

## Contributing

Contributions welcome! Please:

1. Fork the repository
2. Create a feature branch
3. Test changes in ComfyUI (see CONTRIBUTING.md for debug setup)
4. Submit a pull request

See [CONTRIBUTING.md](CONTRIBUTING.md) for detailed guidelines including VSCode debugging setup.

Like the project?

[!["Buy Me A Coffee"](https://www.buymeacoffee.com/assets/img/custom_images/orange_img.png)](https://www.buymeacoffee.com/djdarcy)

### Development Setup

```bash
git clone https://github.com/djdarcy/ComfyUI-Smart-Resolution-Calc.git
cd ComfyUI-Smart-Resolution-Calc
# Copy to ComfyUI custom_nodes and restart ComfyUI
```

For VSCode debugging with ComfyUI, see the "VSCode Debugging" section in CONTRIBUTING.md.

## Technical Details

### Divisibility Rounding

Ensures dimensions work with model latent space:
- **8**: Minimum (latent space 8x downsampled)
- **16**: Safer for most models
- **32**: Recommended
- **64**: Maximum compatibility (default)

Rounding applied separately to width and height.

### Latent Format

Compatible with Stable Diffusion and Flux:
- Format: `[batch_size, 4, height // 8, width // 8]`
- 4-channel latent space
- Auto-placed on appropriate device (CPU/GPU)

### Architecture

Custom JavaScript widgets with compact 24px height design:

- Widgets declared in `INPUT_TYPES["hidden"]` for data flow
- `serialize_widgets = true` enables workflow persistence
- Data structure: `{on: boolean, value: number}`

**Critical**: ComfyUI requires both `INPUT_TYPES["hidden"]` declarations AND `serialize_widgets = true` for proper widget data flow. One alone is insufficient.

## Acknowledgments

- [controlaltai-nodes](https://github.com/gseth/ControlAltAI-Nodes) - Flux Resolution Calc inspiration
- [rgthree-comfy](https://github.com/rgthree/rgthree-comfy) - Power Lora Loader compact widget design
- [ComfyUI](https://github.com/comfyanonymous/ComfyUI) - The amazing UI framework
- ComfyUI community - Testing and feedback

## Development

For contributors: This project uses Git-RepoKit hooks for automatic version tracking. Run `./scripts/install-hooks.sh` to set up versioning hooks.

## License

Smart Resolution Calculator, Copyright (C) 2025 Dustin Darcy

This project is licensed under the MIT License - see the [LICENSE](LICENSE) file for details.<|MERGE_RESOLUTION|>--- conflicted
+++ resolved
@@ -13,7 +13,7 @@
 
 ![Smart Resolution Calculator in action](docs/images/Smart-Res-Calculator-node_outputs_and-ClownSharKSampler.jpg)
 
-*Example workflow showing the Smart Resolution Calculator with WIDTH enabled, calculating height automatically from aspect ratio, and outputting to ClownsharKSampler.*
+*Example workflow showing the Smart Resolution Calculator with image input (AR Only mode), HEIGHT enabled at 1200, SCALE at 1.10x, calculating width from 1:1 aspect ratio, and outputting 1320×1320 to ClownsharkKSampler.*
 
 ## Features
 
@@ -21,23 +21,13 @@
 - **Interactive tooltips** - Hover over widget labels for quick help, extended explanations, and links to documentation
 - **One-click resolution setup** - Toggle dimensions you want, node calculates the rest
 - **5 calculation modes** - Width+Height, Width+AR, Height+AR, Megapixels+AR, or defaults
-<<<<<<< HEAD
-- **Scale multiplier (v0.1.2+)** - Scale dimensions up/down (0-10x) with custom widget and real-time preview
-- **Compact custom widgets** - rgthree-style height controls with inline toggles
-=======
+- **Scale multiplier** - Scale dimensions up/down (0-10x) with custom widget and real-time preview
 - **Compact custom widgets** - rgthree-style controls with inline toggles
->>>>>>> e706fe0f
 - **Values preserved when toggled off** - Change your mind without losing settings
 - **Direct latent output** - No separate Empty Latent Image node needed
 - **23 preset aspect ratios** - From 1:1 to 32:9, plus custom ratio support
 - **Visual preview** - See exact dimensions and aspect ratio before generation
-<<<<<<< HEAD
-- **Divisibility control** - Ensures compatibility with SD/Flux models (8/16/32/64, or "Exact")
-- **Debug logging** - Python + JavaScript debug modes for troubleshooting
-=======
 - **Divisibility control** - Ensures compatibility with SD/Flux models (8/16/32/64)
-- **Scale multiplier** - Asymmetric slider with 1.0x visual center for precise scaling
->>>>>>> e706fe0f
 - **Workflow persistence** - Widget states save/load with workflows
 
 ## Prerequisites
@@ -84,7 +74,7 @@
 
 1. Add **Smart Resolution Calculator** to your workflow
 2. Select an aspect ratio (default: 3:4 Golden Ratio)
-3. **Enable the dimensions you know** by clicking toggle switches
+3. **Enable the dimensions you know/want** by clicking toggle switches
 4. The node automatically calculates missing values
 5. Check the **info** output to verify the calculation mode
 6. Connect **latent** output to your KSampler
@@ -163,44 +153,6 @@
 - **[-]** button: Decrement (MP: -0.1, W/H: -8px)
 - **Value**: Click to type exact number
 - **[+]** button: Increment (MP: +0.1, W/H: +8px)
-
-### Scale Multiplier (v0.1.2+)
-
-Apply uniform scaling to calculated dimensions:
-
-**Scale Widget**:
-- **Slider**: Drag handle to adjust scale (1.0x visually centered)
-- **Value Display**: Click to type exact scale value
-- **Range**: 0-10x (can type higher values)
-- **Steps**: 0.05x below 1.0, 0.1x at/above 1.0
-- **Default**: 1.0x (no scaling)
-
-**Real-time Tooltip**:
-- Hover over scale widget to see dimension preview
-- Shows base dimensions (before scale)
-- Shows scaled dimensions (after scale)
-- Shows final dimensions (after divisibility rounding)
-- Updates as you drag the slider
-
-**Use Cases**:
-- Quickly test multiple resolutions without changing base dimensions
-- Downscale for faster iterations (0.5x = half resolution)
-- Upscale for final renders (2.0x = double resolution)
-- Fine-tune dimensions while maintaining aspect ratio
-
-**Example**: Height 1280 + AR 16:9 + Scale 0.5x
-- Base: 2275 × 1280 (from AR calculation)
-- Scaled: 1137 × 640 (multiplied by 0.5)
-- Final: 1136 × 640 (rounded to divisibility)
-
-### Divisibility Override (v0.1.2+)
-
-Choose how dimensions are rounded:
-
-- **8/16/32/64**: Round to nearest multiple (ensures model compatibility)
-- **Exact**: No rounding (use calculated dimensions as-is)
-
-Use "Exact" when you need precise dimensions that don't require model compatibility rounding.
 
 ### Outputs
 
@@ -336,7 +288,7 @@
 - `serialize_widgets = true` enables workflow persistence
 - Data structure: `{on: boolean, value: number}`
 
-**Critical**: ComfyUI requires both `INPUT_TYPES["hidden"]` declarations AND `serialize_widgets = true` for proper widget data flow. One alone is insufficient.
+**NOTE**: ComfyUI requires both `INPUT_TYPES["hidden"]` declarations AND `serialize_widgets = true` for proper widget data flow. One alone is insufficient.
 
 ## Acknowledgments
 
