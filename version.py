--- conflicted
+++ resolved
@@ -17,11 +17,7 @@
 # Semantic version components
 MAJOR = 0
 MINOR = 1
-<<<<<<< HEAD
-PATCH = 2
-=======
 PATCH = 3
->>>>>>> 02312376
 
 # Optional release phase (alpha, beta, rc1, rc2, etc.)
 # Set to None for stable releases
@@ -31,11 +27,7 @@
 # DO NOT EDIT THIS LINE MANUALLY
 # Note: Hash reflects the commit this version builds upon (HEAD at commit time)
 # The hash will be one commit behind after the commit is created (git limitation)
-<<<<<<< HEAD
-__version__ = "0.1.2-alpha_main_24-20251020-d821867"
-=======
-__version__ = "0.1.3-alpha_dev_22-20251022-3fcb244"
->>>>>>> 02312376
+__version__ = "0.1.3-alpha_main_25-20251022-437349a"
 
 
 def get_version():
