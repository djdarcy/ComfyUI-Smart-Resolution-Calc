"""
Version information for ComfyUI Smart Resolution Calculator.

This file is automatically updated by git pre-commit hooks.
Format: VERSION_BRANCH_BUILD-YYYYMMDD-COMMITHASH

Example: 0.1.0-alpha_main_3-20251020-88bd441

Components:
- VERSION: Semantic version (MAJOR.MINOR.PATCH-PHASE)
- BRANCH: Git branch name
- BUILD: Commit count
- YYYYMMDD: Commit date
- COMMITHASH: Short commit hash
"""

# Semantic version components
MAJOR = 0
MINOR = 2
PATCH = 0

# Optional release phase (alpha, beta, rc1, rc2, etc.)
# Set to None for stable releases
PHASE = "alpha8"  # Options: None, "alpha", "beta", "rc1", "rc2", etc.

# Full version string - updated by git pre-commit hook
# DO NOT EDIT THIS LINE MANUALLY
# Note: Hash reflects the commit this version builds upon (HEAD at commit time)
# The hash will be one commit behind after the commit is created (git limitation)
<<<<<<< HEAD
__version__ = "0.1.3-alpha_main_30-20251022-1e856f8"
=======
__version__ = "0.2.0-alpha8_dev_34-20251026-96bf6d9"
>>>>>>> e706fe0f


def get_version():
    """Return the full version string including branch and build info."""
    return __version__


def get_base_version():
    """Return the semantic version string (MAJOR.MINOR.PATCH) with optional phase."""
    # Extract base version from __version__ string to maintain single source of truth
    # Format: VERSION_BRANCH_BUILD-DATE-HASH
    # Example: 0.8.0_private_13-20250922-ad442287 -> 0.8.0
    if "_" in __version__:
        base = __version__.split("_")[0]
    else:
        # Fallback if __version__ doesn't have expected format
        base = f"{MAJOR}.{MINOR}.{PATCH}"

    # Add phase if specified
    if PHASE:
        base = f"{base}-{PHASE}"

    return base


def get_version_dict():
    """Return version information as a dictionary."""
    parts = __version__.split("_")
    if len(parts) >= 3:
        base_version = parts[0]
        branch = parts[1]
        # Handle remaining parts which include build-date-hash
        build_info = "_".join(parts[2:])
        build_parts = build_info.split("-")

        return {
            "full": __version__,
            "base": base_version,
            "branch": branch,
            "build": build_parts[0] if len(build_parts) > 0 else "",
            "date": build_parts[1] if len(build_parts) > 1 else "",
            "commit": build_parts[2] if len(build_parts) > 2 else "",
        }

    # Fallback for malformed version strings
    return {
        "full": __version__,
        "base": get_base_version(),
        "branch": "unknown",
        "build": "0",
        "date": "",
        "commit": "",
    }


def get_pip_version():
    """
    Return PEP 440 compliant version for pip/setuptools.

    Converts our version format to PEP 440:
    - Main branch: 0.8.0_main_13-20250922-hash → 0.8.0
    - Dev branch: 0.8.0_private_13-20250922-hash → 0.8.0.dev13
    - Feature branch: 0.8.0_feature_13-20250922-hash → 0.8.0.dev13+feature
    """
    if "_" not in __version__:
        return get_base_version()

    parts = __version__.split("_")
    base = parts[0]
    branch = parts[1] if len(parts) > 1 else "unknown"

    if branch == "main":
        # Release version
        return base
    else:
        # Development version
        build_info = "_".join(parts[2:]) if len(parts) > 2 else ""
        build_num = build_info.split("-")[0] if "-" in build_info else "0"
        return f"{base}.dev{build_num}"


# For convenience in imports
VERSION = get_version()
BASE_VERSION = get_base_version()
PIP_VERSION = get_pip_version()<|MERGE_RESOLUTION|>--- conflicted
+++ resolved
@@ -27,11 +27,7 @@
 # DO NOT EDIT THIS LINE MANUALLY
 # Note: Hash reflects the commit this version builds upon (HEAD at commit time)
 # The hash will be one commit behind after the commit is created (git limitation)
-<<<<<<< HEAD
-__version__ = "0.1.3-alpha_main_30-20251022-1e856f8"
-=======
-__version__ = "0.2.0-alpha8_dev_34-20251026-96bf6d9"
->>>>>>> e706fe0f
+__version__ = "0.2.0-alpha8_main_32-20251026-94b5fec"
 
 
 def get_version():
