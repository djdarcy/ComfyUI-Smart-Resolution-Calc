--- conflicted
+++ resolved
@@ -27,11 +27,7 @@
 # DO NOT EDIT THIS LINE MANUALLY
 # Note: Hash reflects the commit this version builds upon (HEAD at commit time)
 # The hash will be one commit behind after the commit is created (git limitation)
-<<<<<<< HEAD
-__version__ = "0.6.2_main_101-20251111-7de475a"
-=======
-__version__ = "0.6.5_dev_121-20251112-862ce10"
->>>>>>> 84b9aed8
+__version__ = "0.6.5_main_112-20251112-1a45918"
 
 
 def get_version():
